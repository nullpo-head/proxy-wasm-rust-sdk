"""
@generated
cargo-raze generated Bazel file.

DO NOT EDIT! Replaced on runs of cargo-raze
"""

load("@bazel_tools//tools/build_defs/repo:git.bzl", "new_git_repository")  # buildifier: disable=load
load("@bazel_tools//tools/build_defs/repo:http.bzl", "http_archive")  # buildifier: disable=load
load("@bazel_tools//tools/build_defs/repo:utils.bzl", "maybe")  # buildifier: disable=load

def raze_fetch_remote_crates():
    """This function defines a collection of repos and should be called in a WORKSPACE file"""
    maybe(
        http_archive,
<<<<<<< HEAD
        name = "raze__ahash__0_4_7",
        url = "https://crates.io/api/v1/crates/ahash/0.4.7/download",
        type = "tar.gz",
        sha256 = "739f4a8db6605981345c5654f3a85b056ce52f37a39d34da03f25bf2151ea16e",
        strip_prefix = "ahash-0.4.7",
        build_file = Label("//bazel/cargo/remote:BUILD.ahash-0.4.7.bazel"),
=======
        name = "raze__ahash__0_7_2",
        url = "https://crates.io/api/v1/crates/ahash/0.7.2/download",
        type = "tar.gz",
        sha256 = "7f200cbb1e856866d9eade941cf3aa0c5d7dd36f74311c4273b494f4ef036957",
        strip_prefix = "ahash-0.7.2",
        build_file = Label("//bazel/cargo/remote:BUILD.ahash-0.7.2.bazel"),
>>>>>>> a30f30c7
    )

    maybe(
        http_archive,
        name = "raze__autocfg__1_0_1",
        url = "https://crates.io/api/v1/crates/autocfg/1.0.1/download",
        type = "tar.gz",
        sha256 = "cdb031dd78e28731d87d56cc8ffef4a8f36ca26c38fe2de700543e627f8a464a",
        strip_prefix = "autocfg-1.0.1",
        build_file = Label("//bazel/cargo/remote:BUILD.autocfg-1.0.1.bazel"),
    )

    maybe(
        http_archive,
<<<<<<< HEAD
        name = "raze__bitflags__1_2_1",
        url = "https://crates.io/api/v1/crates/bitflags/1.2.1/download",
        type = "tar.gz",
        sha256 = "cf1de2fe8c75bc145a2f577add951f8134889b4795d47466a54a5c846d691693",
        strip_prefix = "bitflags-1.2.1",
        build_file = Label("//bazel/cargo/remote:BUILD.bitflags-1.2.1.bazel"),
    )

    maybe(
        http_archive,
        name = "raze__bstr__0_2_14",
        url = "https://crates.io/api/v1/crates/bstr/0.2.14/download",
        type = "tar.gz",
        sha256 = "473fc6b38233f9af7baa94fb5852dca389e3d95b8e21c8e3719301462c5d9faf",
        strip_prefix = "bstr-0.2.14",
        build_file = Label("//bazel/cargo/remote:BUILD.bstr-0.2.14.bazel"),
    )

    maybe(
        http_archive,
        name = "raze__byteorder__1_4_2",
        url = "https://crates.io/api/v1/crates/byteorder/1.4.2/download",
        type = "tar.gz",
        sha256 = "ae44d1a3d5a19df61dd0c8beb138458ac2a53a7ac09eba97d55592540004306b",
        strip_prefix = "byteorder-1.4.2",
        build_file = Label("//bazel/cargo/remote:BUILD.byteorder-1.4.2.bazel"),
    )

    maybe(
        http_archive,
=======
>>>>>>> a30f30c7
        name = "raze__cfg_if__1_0_0",
        url = "https://crates.io/api/v1/crates/cfg-if/1.0.0/download",
        type = "tar.gz",
        sha256 = "baf1de4339761588bc0619e3cbc0120ee582ebb74b53b4efbf79117bd2da40fd",
        strip_prefix = "cfg-if-1.0.0",
        build_file = Label("//bazel/cargo/remote:BUILD.cfg-if-1.0.0.bazel"),
    )

    maybe(
        http_archive,
        name = "raze__chrono__0_4_19",
        url = "https://crates.io/api/v1/crates/chrono/0.4.19/download",
        type = "tar.gz",
        sha256 = "670ad68c9088c2a963aaa298cb369688cf3f9465ce5e2d4ca10e6e0098a1ce73",
        strip_prefix = "chrono-0.4.19",
        build_file = Label("//bazel/cargo/remote:BUILD.chrono-0.4.19.bazel"),
    )

    maybe(
        http_archive,
<<<<<<< HEAD
        name = "raze__form_urlencoded__1_0_0",
        url = "https://crates.io/api/v1/crates/form_urlencoded/1.0.0/download",
        type = "tar.gz",
        sha256 = "ece68d15c92e84fa4f19d3780f1294e5ca82a78a6d515f1efaabcc144688be00",
        strip_prefix = "form_urlencoded-1.0.0",
        build_file = Label("//bazel/cargo/remote:BUILD.form_urlencoded-1.0.0.bazel"),
    )

    maybe(
        http_archive,
=======
>>>>>>> a30f30c7
        name = "raze__getrandom__0_2_2",
        url = "https://crates.io/api/v1/crates/getrandom/0.2.2/download",
        type = "tar.gz",
        sha256 = "c9495705279e7140bf035dde1f6e750c162df8b625267cd52cc44e0b156732c8",
        strip_prefix = "getrandom-0.2.2",
        build_file = Label("//bazel/cargo/remote:BUILD.getrandom-0.2.2.bazel"),
    )

    maybe(
        http_archive,
        name = "raze__hashbrown__0_11_2",
        url = "https://crates.io/api/v1/crates/hashbrown/0.11.2/download",
        type = "tar.gz",
        sha256 = "ab5ef0d4909ef3724cc8cce6ccc8572c5c817592e9285f5464f8e86f8bd3726e",
        strip_prefix = "hashbrown-0.11.2",
        build_file = Label("//bazel/cargo/remote:BUILD.hashbrown-0.11.2.bazel"),
    )

    maybe(
        http_archive,
<<<<<<< HEAD
        name = "raze__idna__0_2_0",
        url = "https://crates.io/api/v1/crates/idna/0.2.0/download",
        type = "tar.gz",
        sha256 = "02e2673c30ee86b5b96a9cb52ad15718aa1f966f5ab9ad54a8b95d5ca33120a9",
        strip_prefix = "idna-0.2.0",
        build_file = Label("//bazel/cargo/remote:BUILD.idna-0.2.0.bazel"),
=======
        name = "raze__libc__0_2_91",
        url = "https://crates.io/api/v1/crates/libc/0.2.91/download",
        type = "tar.gz",
        sha256 = "8916b1f6ca17130ec6568feccee27c156ad12037880833a3b842a823236502e7",
        strip_prefix = "libc-0.2.91",
        build_file = Label("//bazel/cargo/remote:BUILD.libc-0.2.91.bazel"),
>>>>>>> a30f30c7
    )

    maybe(
        http_archive,
<<<<<<< HEAD
        name = "raze__lazy_static__1_4_0",
        url = "https://crates.io/api/v1/crates/lazy_static/1.4.0/download",
        type = "tar.gz",
        sha256 = "e2abad23fbc42b3700f2f279844dc832adb2b2eb069b2df918f455c4e18cc646",
        strip_prefix = "lazy_static-1.4.0",
        build_file = Label("//bazel/cargo/remote:BUILD.lazy_static-1.4.0.bazel"),
    )

    maybe(
        http_archive,
        name = "raze__libc__0_2_85",
        url = "https://crates.io/api/v1/crates/libc/0.2.85/download",
        type = "tar.gz",
        sha256 = "7ccac4b00700875e6a07c6cde370d44d32fa01c5a65cdd2fca6858c479d28bb3",
        strip_prefix = "libc-0.2.85",
        build_file = Label("//bazel/cargo/remote:BUILD.libc-0.2.85.bazel"),
    )

    maybe(
        http_archive,
        name = "raze__log__0_4_14",
        url = "https://crates.io/api/v1/crates/log/0.4.14/download",
        type = "tar.gz",
        sha256 = "51b9bbe6c47d51fc3e1a9b945965946b4c44142ab8792c50835a980d362c2710",
        strip_prefix = "log-0.4.14",
        build_file = Label("//bazel/cargo/remote:BUILD.log-0.4.14.bazel"),
    )

    maybe(
        http_archive,
        name = "raze__matches__0_1_8",
        url = "https://crates.io/api/v1/crates/matches/0.1.8/download",
        type = "tar.gz",
        sha256 = "7ffc5c5338469d4d3ea17d269fa8ea3512ad247247c30bd2df69e68309ed0a08",
        strip_prefix = "matches-0.1.8",
        build_file = Label("//bazel/cargo/remote:BUILD.matches-0.1.8.bazel"),
    )

    maybe(
        http_archive,
        name = "raze__memchr__2_3_4",
        url = "https://crates.io/api/v1/crates/memchr/2.3.4/download",
        type = "tar.gz",
        sha256 = "0ee1c47aaa256ecabcaea351eae4a9b01ef39ed810004e298d2511ed284b1525",
        strip_prefix = "memchr-2.3.4",
        build_file = Label("//bazel/cargo/remote:BUILD.memchr-2.3.4.bazel"),
=======
        name = "raze__log__0_4_14",
        url = "https://crates.io/api/v1/crates/log/0.4.14/download",
        type = "tar.gz",
        sha256 = "51b9bbe6c47d51fc3e1a9b945965946b4c44142ab8792c50835a980d362c2710",
        strip_prefix = "log-0.4.14",
        build_file = Label("//bazel/cargo/remote:BUILD.log-0.4.14.bazel"),
>>>>>>> a30f30c7
    )

    maybe(
        http_archive,
        name = "raze__num_integer__0_1_44",
        url = "https://crates.io/api/v1/crates/num-integer/0.1.44/download",
        type = "tar.gz",
        sha256 = "d2cc698a63b549a70bc047073d2949cce27cd1c7b0a4a862d08a8031bc2801db",
        strip_prefix = "num-integer-0.1.44",
        build_file = Label("//bazel/cargo/remote:BUILD.num-integer-0.1.44.bazel"),
    )

    maybe(
        http_archive,
        name = "raze__num_traits__0_2_14",
        url = "https://crates.io/api/v1/crates/num-traits/0.2.14/download",
        type = "tar.gz",
        sha256 = "9a64b1ec5cda2586e284722486d802acf1f7dbdc623e2bfc57e65ca1cd099290",
        strip_prefix = "num-traits-0.2.14",
        build_file = Label("//bazel/cargo/remote:BUILD.num-traits-0.2.14.bazel"),
    )

    maybe(
        http_archive,
<<<<<<< HEAD
        name = "raze__percent_encoding__2_1_0",
        url = "https://crates.io/api/v1/crates/percent-encoding/2.1.0/download",
        type = "tar.gz",
        sha256 = "d4fd5641d01c8f18a23da7b6fe29298ff4b55afcccdf78973b24cf3175fee32e",
        strip_prefix = "percent-encoding-2.1.0",
        build_file = Label("//bazel/cargo/remote:BUILD.percent-encoding-2.1.0.bazel"),
    )

    maybe(
        http_archive,
        name = "raze__proc_macro2__1_0_24",
        url = "https://crates.io/api/v1/crates/proc-macro2/1.0.24/download",
        type = "tar.gz",
        sha256 = "1e0704ee1a7e00d7bb417d0770ea303c1bccbabf0ef1667dae92b5967f5f8a71",
        strip_prefix = "proc-macro2-1.0.24",
        build_file = Label("//bazel/cargo/remote:BUILD.proc-macro2-1.0.24.bazel"),
    )

    maybe(
        http_archive,
        name = "raze__pulldown_cmark__0_7_2",
        url = "https://crates.io/api/v1/crates/pulldown-cmark/0.7.2/download",
        type = "tar.gz",
        sha256 = "ca36dea94d187597e104a5c8e4b07576a8a45aa5db48a65e12940d3eb7461f55",
        strip_prefix = "pulldown-cmark-0.7.2",
        build_file = Label("//bazel/cargo/remote:BUILD.pulldown-cmark-0.7.2.bazel"),
    )

    maybe(
        http_archive,
        name = "raze__quote__1_0_8",
        url = "https://crates.io/api/v1/crates/quote/1.0.8/download",
        type = "tar.gz",
        sha256 = "991431c3519a3f36861882da93630ce66b52918dcf1b8e2fd66b397fc96f28df",
        strip_prefix = "quote-1.0.8",
        build_file = Label("//bazel/cargo/remote:BUILD.quote-1.0.8.bazel"),
    )

    maybe(
        http_archive,
        name = "raze__regex__1_4_3",
        url = "https://crates.io/api/v1/crates/regex/1.4.3/download",
        type = "tar.gz",
        sha256 = "d9251239e129e16308e70d853559389de218ac275b515068abc96829d05b948a",
        strip_prefix = "regex-1.4.3",
        build_file = Label("//bazel/cargo/remote:BUILD.regex-1.4.3.bazel"),
    )

    maybe(
        http_archive,
        name = "raze__regex_automata__0_1_9",
        url = "https://crates.io/api/v1/crates/regex-automata/0.1.9/download",
        type = "tar.gz",
        sha256 = "ae1ded71d66a4a97f5e961fd0cb25a5f366a42a41570d16a763a69c092c26ae4",
        strip_prefix = "regex-automata-0.1.9",
        build_file = Label("//bazel/cargo/remote:BUILD.regex-automata-0.1.9.bazel"),
    )

    maybe(
        http_archive,
        name = "raze__regex_syntax__0_6_22",
        url = "https://crates.io/api/v1/crates/regex-syntax/0.6.22/download",
        type = "tar.gz",
        sha256 = "b5eb417147ba9860a96cfe72a0b93bf88fee1744b5636ec99ab20c1aa9376581",
        strip_prefix = "regex-syntax-0.6.22",
        build_file = Label("//bazel/cargo/remote:BUILD.regex-syntax-0.6.22.bazel"),
    )

    maybe(
        http_archive,
        name = "raze__semver_parser__0_9_0",
        url = "https://crates.io/api/v1/crates/semver-parser/0.9.0/download",
        type = "tar.gz",
        sha256 = "b46e1121e8180c12ff69a742aabc4f310542b6ccb69f1691689ac17fdf8618aa",
        strip_prefix = "semver-parser-0.9.0",
        build_file = Label("//bazel/cargo/remote:BUILD.semver-parser-0.9.0.bazel"),
    )

    maybe(
        http_archive,
        name = "raze__serde__1_0_123",
        url = "https://crates.io/api/v1/crates/serde/1.0.123/download",
        type = "tar.gz",
        sha256 = "92d5161132722baa40d802cc70b15262b98258453e85e5d1d365c757c73869ae",
        strip_prefix = "serde-1.0.123",
        build_file = Label("//bazel/cargo/remote:BUILD.serde-1.0.123.bazel"),
    )

    maybe(
        http_archive,
        name = "raze__syn__1_0_60",
        url = "https://crates.io/api/v1/crates/syn/1.0.60/download",
        type = "tar.gz",
        sha256 = "c700597eca8a5a762beb35753ef6b94df201c81cca676604f547495a0d7f0081",
        strip_prefix = "syn-1.0.60",
        build_file = Label("//bazel/cargo/remote:BUILD.syn-1.0.60.bazel"),
=======
        name = "raze__once_cell__1_7_2",
        url = "https://crates.io/api/v1/crates/once_cell/1.7.2/download",
        type = "tar.gz",
        sha256 = "af8b08b04175473088b46763e51ee54da5f9a164bc162f615b91bc179dbf15a3",
        strip_prefix = "once_cell-1.7.2",
        build_file = Label("//bazel/cargo/remote:BUILD.once_cell-1.7.2.bazel"),
>>>>>>> a30f30c7
    )

    maybe(
        http_archive,
        name = "raze__time__0_1_43",
        url = "https://crates.io/api/v1/crates/time/0.1.43/download",
<<<<<<< HEAD
        type = "tar.gz",
        sha256 = "ca8a50ef2360fbd1eeb0ecd46795a87a19024eb4b53c5dc916ca1fd95fe62438",
        strip_prefix = "time-0.1.43",
        build_file = Label("//bazel/cargo/remote:BUILD.time-0.1.43.bazel"),
    )

    maybe(
        http_archive,
        name = "raze__tinyvec__1_1_1",
        url = "https://crates.io/api/v1/crates/tinyvec/1.1.1/download",
        type = "tar.gz",
        sha256 = "317cca572a0e89c3ce0ca1f1bdc9369547fe318a683418e42ac8f59d14701023",
        strip_prefix = "tinyvec-1.1.1",
        build_file = Label("//bazel/cargo/remote:BUILD.tinyvec-1.1.1.bazel"),
    )

    maybe(
        http_archive,
        name = "raze__tinyvec_macros__0_1_0",
        url = "https://crates.io/api/v1/crates/tinyvec_macros/0.1.0/download",
        type = "tar.gz",
        sha256 = "cda74da7e1a664f795bb1f8a87ec406fb89a02522cf6e50620d016add6dbbf5c",
        strip_prefix = "tinyvec_macros-0.1.0",
        build_file = Label("//bazel/cargo/remote:BUILD.tinyvec_macros-0.1.0.bazel"),
    )

    maybe(
        http_archive,
        name = "raze__toml__0_5_8",
        url = "https://crates.io/api/v1/crates/toml/0.5.8/download",
        type = "tar.gz",
        sha256 = "a31142970826733df8241ef35dc040ef98c679ab14d7c3e54d827099b3acecaa",
        strip_prefix = "toml-0.5.8",
        build_file = Label("//bazel/cargo/remote:BUILD.toml-0.5.8.bazel"),
    )

    maybe(
        http_archive,
        name = "raze__unicase__2_6_0",
        url = "https://crates.io/api/v1/crates/unicase/2.6.0/download",
        type = "tar.gz",
        sha256 = "50f37be617794602aabbeee0be4f259dc1778fabe05e2d67ee8f79326d5cb4f6",
        strip_prefix = "unicase-2.6.0",
        build_file = Label("//bazel/cargo/remote:BUILD.unicase-2.6.0.bazel"),
    )

    maybe(
        http_archive,
        name = "raze__unicode_bidi__0_3_4",
        url = "https://crates.io/api/v1/crates/unicode-bidi/0.3.4/download",
        type = "tar.gz",
        sha256 = "49f2bd0c6468a8230e1db229cff8029217cf623c767ea5d60bfbd42729ea54d5",
        strip_prefix = "unicode-bidi-0.3.4",
        build_file = Label("//bazel/cargo/remote:BUILD.unicode-bidi-0.3.4.bazel"),
    )

    maybe(
        http_archive,
        name = "raze__unicode_normalization__0_1_16",
        url = "https://crates.io/api/v1/crates/unicode-normalization/0.1.16/download",
        type = "tar.gz",
        sha256 = "a13e63ab62dbe32aeee58d1c5408d35c36c392bba5d9d3142287219721afe606",
        strip_prefix = "unicode-normalization-0.1.16",
        build_file = Label("//bazel/cargo/remote:BUILD.unicode-normalization-0.1.16.bazel"),
    )

    maybe(
        http_archive,
        name = "raze__unicode_xid__0_2_1",
        url = "https://crates.io/api/v1/crates/unicode-xid/0.2.1/download",
        type = "tar.gz",
        sha256 = "f7fe0bb3479651439c9112f72b6c505038574c9fbb575ed1bf3b797fa39dd564",
        strip_prefix = "unicode-xid-0.2.1",
        build_file = Label("//bazel/cargo/remote:BUILD.unicode-xid-0.2.1.bazel"),
    )

    maybe(
        http_archive,
        name = "raze__url__2_2_0",
        url = "https://crates.io/api/v1/crates/url/2.2.0/download",
        type = "tar.gz",
        sha256 = "5909f2b0817350449ed73e8bcd81c8c3c8d9a7a5d8acba4b27db277f1868976e",
        strip_prefix = "url-2.2.0",
        build_file = Label("//bazel/cargo/remote:BUILD.url-2.2.0.bazel"),
    )

    maybe(
        http_archive,
        name = "raze__version_sync__0_9_1",
        url = "https://crates.io/api/v1/crates/version-sync/0.9.1/download",
        type = "tar.gz",
        sha256 = "c7b77d2a6f56988f7bb54102fe73ab963df4e7374b58298a7efa1361f681e0e2",
        strip_prefix = "version-sync-0.9.1",
        build_file = Label("//bazel/cargo/remote:BUILD.version-sync-0.9.1.bazel"),
=======
        type = "tar.gz",
        sha256 = "ca8a50ef2360fbd1eeb0ecd46795a87a19024eb4b53c5dc916ca1fd95fe62438",
        strip_prefix = "time-0.1.43",
        build_file = Label("//bazel/cargo/remote:BUILD.time-0.1.43.bazel"),
>>>>>>> a30f30c7
    )

    maybe(
        http_archive,
<<<<<<< HEAD
        name = "raze__version_check__0_9_2",
        url = "https://crates.io/api/v1/crates/version_check/0.9.2/download",
        type = "tar.gz",
        sha256 = "b5a972e5669d67ba988ce3dc826706fb0a8b01471c088cb0b6110b805cc36aed",
        strip_prefix = "version_check-0.9.2",
        build_file = Label("//bazel/cargo/remote:BUILD.version_check-0.9.2.bazel"),
=======
        name = "raze__version_check__0_9_3",
        url = "https://crates.io/api/v1/crates/version_check/0.9.3/download",
        type = "tar.gz",
        sha256 = "5fecdca9a5291cc2b8dcf7dc02453fee791a280f3743cb0905f8822ae463b3fe",
        strip_prefix = "version_check-0.9.3",
        build_file = Label("//bazel/cargo/remote:BUILD.version_check-0.9.3.bazel"),
>>>>>>> a30f30c7
    )

    maybe(
        http_archive,
        name = "raze__wasi__0_10_2_wasi_snapshot_preview1",
        url = "https://crates.io/api/v1/crates/wasi/0.10.2+wasi-snapshot-preview1/download",
        type = "tar.gz",
        sha256 = "fd6fbd9a79829dd1ad0cc20627bf1ed606756a7f77edff7b66b7064f9cb327c6",
        strip_prefix = "wasi-0.10.2+wasi-snapshot-preview1",
        build_file = Label("//bazel/cargo/remote:BUILD.wasi-0.10.2+wasi-snapshot-preview1.bazel"),
    )

    maybe(
        http_archive,
        name = "raze__winapi__0_3_9",
        url = "https://crates.io/api/v1/crates/winapi/0.3.9/download",
        type = "tar.gz",
        sha256 = "5c839a674fcd7a98952e593242ea400abe93992746761e38641405d28b00f419",
        strip_prefix = "winapi-0.3.9",
        build_file = Label("//bazel/cargo/remote:BUILD.winapi-0.3.9.bazel"),
    )

    maybe(
        http_archive,
        name = "raze__winapi_i686_pc_windows_gnu__0_4_0",
        url = "https://crates.io/api/v1/crates/winapi-i686-pc-windows-gnu/0.4.0/download",
        type = "tar.gz",
        sha256 = "ac3b87c63620426dd9b991e5ce0329eff545bccbbb34f3be09ff6fb6ab51b7b6",
        strip_prefix = "winapi-i686-pc-windows-gnu-0.4.0",
        build_file = Label("//bazel/cargo/remote:BUILD.winapi-i686-pc-windows-gnu-0.4.0.bazel"),
    )

    maybe(
        http_archive,
        name = "raze__winapi_x86_64_pc_windows_gnu__0_4_0",
        url = "https://crates.io/api/v1/crates/winapi-x86_64-pc-windows-gnu/0.4.0/download",
        type = "tar.gz",
        sha256 = "712e227841d057c1ee1cd2fb22fa7e5a5461ae8e48fa2ca79ec42cfc1931183f",
        strip_prefix = "winapi-x86_64-pc-windows-gnu-0.4.0",
        build_file = Label("//bazel/cargo/remote:BUILD.winapi-x86_64-pc-windows-gnu-0.4.0.bazel"),
    )<|MERGE_RESOLUTION|>--- conflicted
+++ resolved
@@ -13,21 +13,12 @@
     """This function defines a collection of repos and should be called in a WORKSPACE file"""
     maybe(
         http_archive,
-<<<<<<< HEAD
-        name = "raze__ahash__0_4_7",
-        url = "https://crates.io/api/v1/crates/ahash/0.4.7/download",
-        type = "tar.gz",
-        sha256 = "739f4a8db6605981345c5654f3a85b056ce52f37a39d34da03f25bf2151ea16e",
-        strip_prefix = "ahash-0.4.7",
-        build_file = Label("//bazel/cargo/remote:BUILD.ahash-0.4.7.bazel"),
-=======
         name = "raze__ahash__0_7_2",
         url = "https://crates.io/api/v1/crates/ahash/0.7.2/download",
         type = "tar.gz",
         sha256 = "7f200cbb1e856866d9eade941cf3aa0c5d7dd36f74311c4273b494f4ef036957",
         strip_prefix = "ahash-0.7.2",
         build_file = Label("//bazel/cargo/remote:BUILD.ahash-0.7.2.bazel"),
->>>>>>> a30f30c7
     )
 
     maybe(
@@ -42,39 +33,6 @@
 
     maybe(
         http_archive,
-<<<<<<< HEAD
-        name = "raze__bitflags__1_2_1",
-        url = "https://crates.io/api/v1/crates/bitflags/1.2.1/download",
-        type = "tar.gz",
-        sha256 = "cf1de2fe8c75bc145a2f577add951f8134889b4795d47466a54a5c846d691693",
-        strip_prefix = "bitflags-1.2.1",
-        build_file = Label("//bazel/cargo/remote:BUILD.bitflags-1.2.1.bazel"),
-    )
-
-    maybe(
-        http_archive,
-        name = "raze__bstr__0_2_14",
-        url = "https://crates.io/api/v1/crates/bstr/0.2.14/download",
-        type = "tar.gz",
-        sha256 = "473fc6b38233f9af7baa94fb5852dca389e3d95b8e21c8e3719301462c5d9faf",
-        strip_prefix = "bstr-0.2.14",
-        build_file = Label("//bazel/cargo/remote:BUILD.bstr-0.2.14.bazel"),
-    )
-
-    maybe(
-        http_archive,
-        name = "raze__byteorder__1_4_2",
-        url = "https://crates.io/api/v1/crates/byteorder/1.4.2/download",
-        type = "tar.gz",
-        sha256 = "ae44d1a3d5a19df61dd0c8beb138458ac2a53a7ac09eba97d55592540004306b",
-        strip_prefix = "byteorder-1.4.2",
-        build_file = Label("//bazel/cargo/remote:BUILD.byteorder-1.4.2.bazel"),
-    )
-
-    maybe(
-        http_archive,
-=======
->>>>>>> a30f30c7
         name = "raze__cfg_if__1_0_0",
         url = "https://crates.io/api/v1/crates/cfg-if/1.0.0/download",
         type = "tar.gz",
@@ -95,19 +53,6 @@
 
     maybe(
         http_archive,
-<<<<<<< HEAD
-        name = "raze__form_urlencoded__1_0_0",
-        url = "https://crates.io/api/v1/crates/form_urlencoded/1.0.0/download",
-        type = "tar.gz",
-        sha256 = "ece68d15c92e84fa4f19d3780f1294e5ca82a78a6d515f1efaabcc144688be00",
-        strip_prefix = "form_urlencoded-1.0.0",
-        build_file = Label("//bazel/cargo/remote:BUILD.form_urlencoded-1.0.0.bazel"),
-    )
-
-    maybe(
-        http_archive,
-=======
->>>>>>> a30f30c7
         name = "raze__getrandom__0_2_2",
         url = "https://crates.io/api/v1/crates/getrandom/0.2.2/download",
         type = "tar.gz",
@@ -128,42 +73,12 @@
 
     maybe(
         http_archive,
-<<<<<<< HEAD
-        name = "raze__idna__0_2_0",
-        url = "https://crates.io/api/v1/crates/idna/0.2.0/download",
-        type = "tar.gz",
-        sha256 = "02e2673c30ee86b5b96a9cb52ad15718aa1f966f5ab9ad54a8b95d5ca33120a9",
-        strip_prefix = "idna-0.2.0",
-        build_file = Label("//bazel/cargo/remote:BUILD.idna-0.2.0.bazel"),
-=======
         name = "raze__libc__0_2_91",
         url = "https://crates.io/api/v1/crates/libc/0.2.91/download",
         type = "tar.gz",
         sha256 = "8916b1f6ca17130ec6568feccee27c156ad12037880833a3b842a823236502e7",
         strip_prefix = "libc-0.2.91",
         build_file = Label("//bazel/cargo/remote:BUILD.libc-0.2.91.bazel"),
->>>>>>> a30f30c7
-    )
-
-    maybe(
-        http_archive,
-<<<<<<< HEAD
-        name = "raze__lazy_static__1_4_0",
-        url = "https://crates.io/api/v1/crates/lazy_static/1.4.0/download",
-        type = "tar.gz",
-        sha256 = "e2abad23fbc42b3700f2f279844dc832adb2b2eb069b2df918f455c4e18cc646",
-        strip_prefix = "lazy_static-1.4.0",
-        build_file = Label("//bazel/cargo/remote:BUILD.lazy_static-1.4.0.bazel"),
-    )
-
-    maybe(
-        http_archive,
-        name = "raze__libc__0_2_85",
-        url = "https://crates.io/api/v1/crates/libc/0.2.85/download",
-        type = "tar.gz",
-        sha256 = "7ccac4b00700875e6a07c6cde370d44d32fa01c5a65cdd2fca6858c479d28bb3",
-        strip_prefix = "libc-0.2.85",
-        build_file = Label("//bazel/cargo/remote:BUILD.libc-0.2.85.bazel"),
     )
 
     maybe(
@@ -174,34 +89,6 @@
         sha256 = "51b9bbe6c47d51fc3e1a9b945965946b4c44142ab8792c50835a980d362c2710",
         strip_prefix = "log-0.4.14",
         build_file = Label("//bazel/cargo/remote:BUILD.log-0.4.14.bazel"),
-    )
-
-    maybe(
-        http_archive,
-        name = "raze__matches__0_1_8",
-        url = "https://crates.io/api/v1/crates/matches/0.1.8/download",
-        type = "tar.gz",
-        sha256 = "7ffc5c5338469d4d3ea17d269fa8ea3512ad247247c30bd2df69e68309ed0a08",
-        strip_prefix = "matches-0.1.8",
-        build_file = Label("//bazel/cargo/remote:BUILD.matches-0.1.8.bazel"),
-    )
-
-    maybe(
-        http_archive,
-        name = "raze__memchr__2_3_4",
-        url = "https://crates.io/api/v1/crates/memchr/2.3.4/download",
-        type = "tar.gz",
-        sha256 = "0ee1c47aaa256ecabcaea351eae4a9b01ef39ed810004e298d2511ed284b1525",
-        strip_prefix = "memchr-2.3.4",
-        build_file = Label("//bazel/cargo/remote:BUILD.memchr-2.3.4.bazel"),
-=======
-        name = "raze__log__0_4_14",
-        url = "https://crates.io/api/v1/crates/log/0.4.14/download",
-        type = "tar.gz",
-        sha256 = "51b9bbe6c47d51fc3e1a9b945965946b4c44142ab8792c50835a980d362c2710",
-        strip_prefix = "log-0.4.14",
-        build_file = Label("//bazel/cargo/remote:BUILD.log-0.4.14.bazel"),
->>>>>>> a30f30c7
     )
 
     maybe(
@@ -226,118 +113,18 @@
 
     maybe(
         http_archive,
-<<<<<<< HEAD
-        name = "raze__percent_encoding__2_1_0",
-        url = "https://crates.io/api/v1/crates/percent-encoding/2.1.0/download",
-        type = "tar.gz",
-        sha256 = "d4fd5641d01c8f18a23da7b6fe29298ff4b55afcccdf78973b24cf3175fee32e",
-        strip_prefix = "percent-encoding-2.1.0",
-        build_file = Label("//bazel/cargo/remote:BUILD.percent-encoding-2.1.0.bazel"),
-    )
-
-    maybe(
-        http_archive,
-        name = "raze__proc_macro2__1_0_24",
-        url = "https://crates.io/api/v1/crates/proc-macro2/1.0.24/download",
-        type = "tar.gz",
-        sha256 = "1e0704ee1a7e00d7bb417d0770ea303c1bccbabf0ef1667dae92b5967f5f8a71",
-        strip_prefix = "proc-macro2-1.0.24",
-        build_file = Label("//bazel/cargo/remote:BUILD.proc-macro2-1.0.24.bazel"),
-    )
-
-    maybe(
-        http_archive,
-        name = "raze__pulldown_cmark__0_7_2",
-        url = "https://crates.io/api/v1/crates/pulldown-cmark/0.7.2/download",
-        type = "tar.gz",
-        sha256 = "ca36dea94d187597e104a5c8e4b07576a8a45aa5db48a65e12940d3eb7461f55",
-        strip_prefix = "pulldown-cmark-0.7.2",
-        build_file = Label("//bazel/cargo/remote:BUILD.pulldown-cmark-0.7.2.bazel"),
-    )
-
-    maybe(
-        http_archive,
-        name = "raze__quote__1_0_8",
-        url = "https://crates.io/api/v1/crates/quote/1.0.8/download",
-        type = "tar.gz",
-        sha256 = "991431c3519a3f36861882da93630ce66b52918dcf1b8e2fd66b397fc96f28df",
-        strip_prefix = "quote-1.0.8",
-        build_file = Label("//bazel/cargo/remote:BUILD.quote-1.0.8.bazel"),
-    )
-
-    maybe(
-        http_archive,
-        name = "raze__regex__1_4_3",
-        url = "https://crates.io/api/v1/crates/regex/1.4.3/download",
-        type = "tar.gz",
-        sha256 = "d9251239e129e16308e70d853559389de218ac275b515068abc96829d05b948a",
-        strip_prefix = "regex-1.4.3",
-        build_file = Label("//bazel/cargo/remote:BUILD.regex-1.4.3.bazel"),
-    )
-
-    maybe(
-        http_archive,
-        name = "raze__regex_automata__0_1_9",
-        url = "https://crates.io/api/v1/crates/regex-automata/0.1.9/download",
-        type = "tar.gz",
-        sha256 = "ae1ded71d66a4a97f5e961fd0cb25a5f366a42a41570d16a763a69c092c26ae4",
-        strip_prefix = "regex-automata-0.1.9",
-        build_file = Label("//bazel/cargo/remote:BUILD.regex-automata-0.1.9.bazel"),
-    )
-
-    maybe(
-        http_archive,
-        name = "raze__regex_syntax__0_6_22",
-        url = "https://crates.io/api/v1/crates/regex-syntax/0.6.22/download",
-        type = "tar.gz",
-        sha256 = "b5eb417147ba9860a96cfe72a0b93bf88fee1744b5636ec99ab20c1aa9376581",
-        strip_prefix = "regex-syntax-0.6.22",
-        build_file = Label("//bazel/cargo/remote:BUILD.regex-syntax-0.6.22.bazel"),
-    )
-
-    maybe(
-        http_archive,
-        name = "raze__semver_parser__0_9_0",
-        url = "https://crates.io/api/v1/crates/semver-parser/0.9.0/download",
-        type = "tar.gz",
-        sha256 = "b46e1121e8180c12ff69a742aabc4f310542b6ccb69f1691689ac17fdf8618aa",
-        strip_prefix = "semver-parser-0.9.0",
-        build_file = Label("//bazel/cargo/remote:BUILD.semver-parser-0.9.0.bazel"),
-    )
-
-    maybe(
-        http_archive,
-        name = "raze__serde__1_0_123",
-        url = "https://crates.io/api/v1/crates/serde/1.0.123/download",
-        type = "tar.gz",
-        sha256 = "92d5161132722baa40d802cc70b15262b98258453e85e5d1d365c757c73869ae",
-        strip_prefix = "serde-1.0.123",
-        build_file = Label("//bazel/cargo/remote:BUILD.serde-1.0.123.bazel"),
-    )
-
-    maybe(
-        http_archive,
-        name = "raze__syn__1_0_60",
-        url = "https://crates.io/api/v1/crates/syn/1.0.60/download",
-        type = "tar.gz",
-        sha256 = "c700597eca8a5a762beb35753ef6b94df201c81cca676604f547495a0d7f0081",
-        strip_prefix = "syn-1.0.60",
-        build_file = Label("//bazel/cargo/remote:BUILD.syn-1.0.60.bazel"),
-=======
         name = "raze__once_cell__1_7_2",
         url = "https://crates.io/api/v1/crates/once_cell/1.7.2/download",
         type = "tar.gz",
         sha256 = "af8b08b04175473088b46763e51ee54da5f9a164bc162f615b91bc179dbf15a3",
         strip_prefix = "once_cell-1.7.2",
         build_file = Label("//bazel/cargo/remote:BUILD.once_cell-1.7.2.bazel"),
->>>>>>> a30f30c7
     )
 
     maybe(
         http_archive,
         name = "raze__time__0_1_43",
         url = "https://crates.io/api/v1/crates/time/0.1.43/download",
-<<<<<<< HEAD
         type = "tar.gz",
         sha256 = "ca8a50ef2360fbd1eeb0ecd46795a87a19024eb4b53c5dc916ca1fd95fe62438",
         strip_prefix = "time-0.1.43",
@@ -346,117 +133,12 @@
 
     maybe(
         http_archive,
-        name = "raze__tinyvec__1_1_1",
-        url = "https://crates.io/api/v1/crates/tinyvec/1.1.1/download",
-        type = "tar.gz",
-        sha256 = "317cca572a0e89c3ce0ca1f1bdc9369547fe318a683418e42ac8f59d14701023",
-        strip_prefix = "tinyvec-1.1.1",
-        build_file = Label("//bazel/cargo/remote:BUILD.tinyvec-1.1.1.bazel"),
-    )
-
-    maybe(
-        http_archive,
-        name = "raze__tinyvec_macros__0_1_0",
-        url = "https://crates.io/api/v1/crates/tinyvec_macros/0.1.0/download",
-        type = "tar.gz",
-        sha256 = "cda74da7e1a664f795bb1f8a87ec406fb89a02522cf6e50620d016add6dbbf5c",
-        strip_prefix = "tinyvec_macros-0.1.0",
-        build_file = Label("//bazel/cargo/remote:BUILD.tinyvec_macros-0.1.0.bazel"),
-    )
-
-    maybe(
-        http_archive,
-        name = "raze__toml__0_5_8",
-        url = "https://crates.io/api/v1/crates/toml/0.5.8/download",
-        type = "tar.gz",
-        sha256 = "a31142970826733df8241ef35dc040ef98c679ab14d7c3e54d827099b3acecaa",
-        strip_prefix = "toml-0.5.8",
-        build_file = Label("//bazel/cargo/remote:BUILD.toml-0.5.8.bazel"),
-    )
-
-    maybe(
-        http_archive,
-        name = "raze__unicase__2_6_0",
-        url = "https://crates.io/api/v1/crates/unicase/2.6.0/download",
-        type = "tar.gz",
-        sha256 = "50f37be617794602aabbeee0be4f259dc1778fabe05e2d67ee8f79326d5cb4f6",
-        strip_prefix = "unicase-2.6.0",
-        build_file = Label("//bazel/cargo/remote:BUILD.unicase-2.6.0.bazel"),
-    )
-
-    maybe(
-        http_archive,
-        name = "raze__unicode_bidi__0_3_4",
-        url = "https://crates.io/api/v1/crates/unicode-bidi/0.3.4/download",
-        type = "tar.gz",
-        sha256 = "49f2bd0c6468a8230e1db229cff8029217cf623c767ea5d60bfbd42729ea54d5",
-        strip_prefix = "unicode-bidi-0.3.4",
-        build_file = Label("//bazel/cargo/remote:BUILD.unicode-bidi-0.3.4.bazel"),
-    )
-
-    maybe(
-        http_archive,
-        name = "raze__unicode_normalization__0_1_16",
-        url = "https://crates.io/api/v1/crates/unicode-normalization/0.1.16/download",
-        type = "tar.gz",
-        sha256 = "a13e63ab62dbe32aeee58d1c5408d35c36c392bba5d9d3142287219721afe606",
-        strip_prefix = "unicode-normalization-0.1.16",
-        build_file = Label("//bazel/cargo/remote:BUILD.unicode-normalization-0.1.16.bazel"),
-    )
-
-    maybe(
-        http_archive,
-        name = "raze__unicode_xid__0_2_1",
-        url = "https://crates.io/api/v1/crates/unicode-xid/0.2.1/download",
-        type = "tar.gz",
-        sha256 = "f7fe0bb3479651439c9112f72b6c505038574c9fbb575ed1bf3b797fa39dd564",
-        strip_prefix = "unicode-xid-0.2.1",
-        build_file = Label("//bazel/cargo/remote:BUILD.unicode-xid-0.2.1.bazel"),
-    )
-
-    maybe(
-        http_archive,
-        name = "raze__url__2_2_0",
-        url = "https://crates.io/api/v1/crates/url/2.2.0/download",
-        type = "tar.gz",
-        sha256 = "5909f2b0817350449ed73e8bcd81c8c3c8d9a7a5d8acba4b27db277f1868976e",
-        strip_prefix = "url-2.2.0",
-        build_file = Label("//bazel/cargo/remote:BUILD.url-2.2.0.bazel"),
-    )
-
-    maybe(
-        http_archive,
-        name = "raze__version_sync__0_9_1",
-        url = "https://crates.io/api/v1/crates/version-sync/0.9.1/download",
-        type = "tar.gz",
-        sha256 = "c7b77d2a6f56988f7bb54102fe73ab963df4e7374b58298a7efa1361f681e0e2",
-        strip_prefix = "version-sync-0.9.1",
-        build_file = Label("//bazel/cargo/remote:BUILD.version-sync-0.9.1.bazel"),
-=======
-        type = "tar.gz",
-        sha256 = "ca8a50ef2360fbd1eeb0ecd46795a87a19024eb4b53c5dc916ca1fd95fe62438",
-        strip_prefix = "time-0.1.43",
-        build_file = Label("//bazel/cargo/remote:BUILD.time-0.1.43.bazel"),
->>>>>>> a30f30c7
-    )
-
-    maybe(
-        http_archive,
-<<<<<<< HEAD
-        name = "raze__version_check__0_9_2",
-        url = "https://crates.io/api/v1/crates/version_check/0.9.2/download",
-        type = "tar.gz",
-        sha256 = "b5a972e5669d67ba988ce3dc826706fb0a8b01471c088cb0b6110b805cc36aed",
-        strip_prefix = "version_check-0.9.2",
-        build_file = Label("//bazel/cargo/remote:BUILD.version_check-0.9.2.bazel"),
-=======
         name = "raze__version_check__0_9_3",
         url = "https://crates.io/api/v1/crates/version_check/0.9.3/download",
         type = "tar.gz",
         sha256 = "5fecdca9a5291cc2b8dcf7dc02453fee791a280f3743cb0905f8822ae463b3fe",
         strip_prefix = "version_check-0.9.3",
         build_file = Label("//bazel/cargo/remote:BUILD.version_check-0.9.3.bazel"),
->>>>>>> a30f30c7
     )
 
     maybe(
