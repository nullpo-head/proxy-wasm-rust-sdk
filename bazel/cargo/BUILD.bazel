--- conflicted
+++ resolved
@@ -60,18 +60,6 @@
 alias(
     name = "log",
     actual = "@raze__log__0_4_14//:log",
-<<<<<<< HEAD
-    tags = [
-        "cargo-raze",
-        "manual",
-    ],
-)
-
-alias(
-    name = "version_sync",
-    actual = "@raze__version_sync__0_9_1//:version_sync",
-=======
->>>>>>> a30f30c7
     tags = [
         "cargo-raze",
         "manual",
