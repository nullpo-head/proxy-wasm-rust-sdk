--- conflicted
+++ resolved
@@ -16,22 +16,8 @@
 #[global_allocator]
 static ALLOC: wee_alloc::WeeAlloc = wee_alloc::WeeAlloc::INIT;
 
-<<<<<<< HEAD
-// Apparently, Rust toolchain doesn't handle well exported name `malloc`
-// when this package is compiled to targets other than `wasm32-unknown-unknown`.
-// Specifically, linking issues have been observed with targets `wasm32-wasi`
-// and `x86_64-unknown-linux-gnu`, which is a blocker for unit testing.
-// Therefore, export name `malloc` only in the context of target `wasm32-unknown-unknown`.
-#[cfg_attr(
-    all(
-        target_arch = "wasm32",
-        target_vendor = "unknown",
-        target_os = "unknown"
-    ),
-=======
 #[cfg_attr(
     all(target_arch = "wasm32", target_os = "unknown"),
->>>>>>> f1a0ec20
     export_name = "malloc"
 )]
 #[no_mangle]
