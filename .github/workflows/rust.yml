--- conflicted
+++ resolved
@@ -15,296 +15,284 @@
 name: Rust
 
 on:
-
   pull_request:
     branches:
-    - '**'
+      - "**"
 
   push:
     branches:
-    - proxy-wasm-spec-0.1.0
+      - proxy-wasm-spec-0.1.0
     tags:
-    - '**'
+      - "**"
 
   schedule:
-    - cron: '0 0 * * *'
+    - cron: "0 0 * * *"
 
 jobs:
-
   licenses:
     runs-on: ubuntu-latest
 
     steps:
-    - uses: actions/checkout@v2
-
-    - name: Check licenses
-      run: |
-        go get -u github.com/google/addlicense
-        export PATH=$PATH:$(go env GOPATH)/bin
-        addlicense -check .
+      - uses: actions/checkout@v2
+
+      - name: Check licenses
+        run: |
+          go get -u github.com/google/addlicense
+          export PATH=$PATH:$(go env GOPATH)/bin
+          addlicense -check .
 
   bazel:
     runs-on: ubuntu-latest
 
     steps:
-    - uses: actions/checkout@v2
-
-    - name: Cache
-      uses: actions/cache@v2
-      with:
-        path: |
-          ~/.cache/bazel
-          ~/.cache/bazelisk
-          ~/.cargo/.crates.toml
-          ~/.cargo/.crates2.json
-          ~/.cargo/bin
-          ~/.cargo/registry
-        key: ${{ hashFiles('WORKSPACE', '.bazelrc', '.bazelversion', 'bazel/cargo/Cargo.lock', 'bazel/dependencies.bzl', 'bazel/repositories.bzl') }}
-
-    - name: Build (wasm32-unknown-unknown)
-      run: bazelisk --bazelrc=/dev/null build --platforms=@io_bazel_rules_rust//rust/platform:wasm //...
-
-    - name: Build (wasm32-wasi)
-      run: bazelisk --bazelrc=/dev/null build --platforms=@io_bazel_rules_rust//rust/platform:wasi //...
-
-    - name: Format (buildifier)
-      run: |
-        GO111MODULE=on go get -u github.com/bazelbuild/buildtools/buildifier@3.4.0
-        export PATH=$PATH:$(go env GOPATH)/bin
-        buildifier -mode=check WORKSPACE
-        buildifier -mode=check BUILD
-        buildifier -mode=check examples/BUILD
-
-    - name: Format (cargo raze)
-      run: |
-        cargo install cargo-raze --version 0.7.0
-        cp -p bazel/cargo/Cargo.lock .
-        rm -rf bazel/cargo/
-        cargo raze --output=bazel/cargo
-        mv Cargo.lock bazel/cargo/
-        git diff --exit-code
+      - uses: actions/checkout@v2
+
+      - name: Cache
+        uses: actions/cache@v2
+        with:
+          path: |
+            ~/.cache/bazel
+            ~/.cache/bazelisk
+            ~/.cargo/.crates.toml
+            ~/.cargo/.crates2.json
+            ~/.cargo/bin
+            ~/.cargo/registry
+          key: ${{ hashFiles('WORKSPACE', '.bazelrc', '.bazelversion', 'bazel/cargo/Cargo.lock', 'bazel/dependencies.bzl', 'bazel/repositories.bzl') }}
+
+      - name: Build (wasm32-unknown-unknown)
+        run: bazelisk --bazelrc=/dev/null build --platforms=@io_bazel_rules_rust//rust/platform:wasm //...
+
+      - name: Build (wasm32-wasi)
+        run: bazelisk --bazelrc=/dev/null build --platforms=@io_bazel_rules_rust//rust/platform:wasi //...
+
+      - name: Format (buildifier)
+        run: |
+          GO111MODULE=on go get -u github.com/bazelbuild/buildtools/buildifier@3.4.0
+          export PATH=$PATH:$(go env GOPATH)/bin
+          buildifier -mode=check WORKSPACE
+          buildifier -mode=check BUILD
+          buildifier -mode=check examples/BUILD
+
+      - name: Format (cargo raze)
+        run: |
+          cargo install cargo-raze --version 0.7.0
+          cp -p bazel/cargo/Cargo.lock .
+          rm -rf bazel/cargo/
+          cargo raze --output=bazel/cargo
+          mv Cargo.lock bazel/cargo/
+          git diff --exit-code
 
   stable:
     runs-on: ubuntu-latest
 
     steps:
-    - uses: actions/checkout@v2
-
-    - name: Update Rust
-      run: |
-        rustup toolchain install stable --component clippy --component rustfmt
-        rustup target add wasm32-unknown-unknown
-        rustup target add wasm32-wasi
-
-    - name: Build (wasm32-unknown-unknown)
-      env:
-        RUSTFLAGS: -D warnings -C link-args=-S
-      run: cargo build --release --all-targets --target=wasm32-unknown-unknown
-
-    - name: Clippy (wasm32-unknown-unknown)
-      env:
-        RUSTFLAGS: -D warnings -C link-args=-S
-      run: cargo clippy --release --all-targets --target=wasm32-unknown-unknown
-
-    - name: Build (wasm32-wasi)
-      env:
-        RUSTFLAGS: -D warnings -C link-args=-S
-      run: cargo build --release --all-targets --target=wasm32-wasi
-
-    - name: Build (wasm32-wasi with wee-alloc)
-      env:
-        RUSTFLAGS: -D warnings -C link-args=-S
-      run: cargo build --release --all-targets --target=wasm32-wasi --features=wee-alloc
-
-    - name: Clippy (wasm32-wasi)
-      env:
-        RUSTFLAGS: -D warnings -C link-args=-S
-      run: cargo clippy --release --all-targets --target=wasm32-wasi
-
-    - name: Clippy (wasm32-wasi with wee-alloc)
-      env:
-        RUSTFLAGS: -D warnings -C link-args=-S
-      run: cargo clippy --release --all-targets --target=wasm32-wasi --features=wee-alloc
-
-    - name: Format (rustfmt)
-      run: cargo fmt -- --check
-
-    - name: Format (manifest)
-      run: cargo verify-project
-
-    - name: Package (docs)
-      run: cargo doc --no-deps --target=wasm32-unknown-unknown
-
-    - name: Package (publish)
-      run: cargo publish --dry-run --target=wasm32-unknown-unknown
+      - uses: actions/checkout@v2
+
+      - name: Update Rust
+        run: |
+          rustup toolchain install stable --component clippy --component rustfmt
+          rustup target add wasm32-unknown-unknown
+          rustup target add wasm32-wasi
+
+      - name: Build (wasm32-unknown-unknown)
+        env:
+          RUSTFLAGS: -D warnings -C link-args=-S
+        run: cargo build --release --all-targets --target=wasm32-unknown-unknown
+
+      - name: Clippy (wasm32-unknown-unknown)
+        env:
+          RUSTFLAGS: -D warnings -C link-args=-S
+        run: cargo clippy --release --all-targets --target=wasm32-unknown-unknown
+
+      - name: Build (wasm32-wasi)
+        env:
+          RUSTFLAGS: -D warnings -C link-args=-S
+        run: cargo build --release --all-targets --target=wasm32-wasi
+
+      - name: Build (wasm32-wasi with wee-alloc)
+        env:
+          RUSTFLAGS: -D warnings -C link-args=-S
+        run: cargo build --release --all-targets --target=wasm32-wasi --features=wee-alloc
+
+      - name: Clippy (wasm32-wasi)
+        env:
+          RUSTFLAGS: -D warnings -C link-args=-S
+        run: cargo clippy --release --all-targets --target=wasm32-wasi
+
+      - name: Clippy (wasm32-wasi with wee-alloc)
+        env:
+          RUSTFLAGS: -D warnings -C link-args=-S
+        run: cargo clippy --release --all-targets --target=wasm32-wasi --features=wee-alloc
+
+      - name: Format (rustfmt)
+        run: cargo fmt -- --check
+
+      - name: Format (manifest)
+        run: cargo verify-project
+
+      - name: Package (docs)
+        run: cargo doc --no-deps --target=wasm32-unknown-unknown
+
+      - name: Package (publish)
+        run: cargo publish --dry-run --target=wasm32-unknown-unknown
 
   nightly:
     runs-on: ubuntu-latest
 
     steps:
-    - uses: actions/checkout@v2
-
-    - name: Update Rust
-      run: |
-<<<<<<< HEAD
-        rustup toolchain install nightly
-        rustup target add --toolchain nightly wasm32-unknown-unknown
-        rustup component add --toolchain nightly clippy rustfmt
-=======
-        rustup toolchain install nightly --component clippy --component rustfmt
-        rustup +nightly target add wasm32-unknown-unknown
-        rustup +nightly target add wasm32-wasi
-        rustup default nightly
-
-    - name: Build (wasm32-unknown-unknown)
-      env:
-        RUSTFLAGS: -D warnings -C link-args=-S
-      run: cargo build --release --all-targets --target=wasm32-unknown-unknown
-
-    - name: Clippy (wasm32-unknown-unknown)
-      env:
-        RUSTFLAGS: -D warnings -C link-args=-S
-      run: cargo clippy --release --all-targets --target=wasm32-unknown-unknown
-
-    - name: Build (wasm32-wasi)
-      env:
-        RUSTFLAGS: -D warnings -C link-args=-S
-      run: cargo build --release --all-targets --target=wasm32-wasi
-
-    - name: Build (wasm32-wasi with wee-alloc)
-      env:
-        RUSTFLAGS: -D warnings -C link-args=-S
-      run: cargo build --release --all-targets --target=wasm32-wasi --features=wee-alloc
->>>>>>> f1a0ec20
-
-    - name: Clippy (wasm32-wasi)
-      env:
-        RUSTFLAGS: -D warnings -C link-args=-S
-      run: cargo clippy --release --all-targets --target=wasm32-wasi
-
-    - name: Clippy (wasm32-wasi with wee-alloc)
-      env:
-        RUSTFLAGS: -D warnings -C link-args=-S
-      run: cargo clippy --release --all-targets --target=wasm32-wasi --features=wee-alloc
-
-    - name: Format (rustfmt)
-      run: cargo fmt -- --check
-
-    - name: Format (manifest)
-      run: cargo verify-project
-
-    - name: Package (docs)
-      run: cargo doc --no-deps --target=wasm32-unknown-unknown
-
-    - name: Package (publish)
-<<<<<<< HEAD
-      run: cargo +nightly publish --dry-run --target=wasm32-unknown-unknown
+      - uses: actions/checkout@v2
+
+      - name: Update Rust
+        run: |
+          rustup toolchain install nightly --component clippy --component rustfmt
+          rustup +nightly target add wasm32-unknown-unknown
+          rustup +nightly target add wasm32-wasi
+          rustup default nightly
+
+      - name: Build (wasm32-unknown-unknown)
+        env:
+          RUSTFLAGS: -D warnings -C link-args=-S
+        run: cargo build --release --all-targets --target=wasm32-unknown-unknown
+
+      - name: Clippy (wasm32-unknown-unknown)
+        env:
+          RUSTFLAGS: -D warnings -C link-args=-S
+        run: cargo clippy --release --all-targets --target=wasm32-unknown-unknown
+
+      - name: Build (wasm32-wasi)
+        env:
+          RUSTFLAGS: -D warnings -C link-args=-S
+        run: cargo build --release --all-targets --target=wasm32-wasi
+
+      - name: Build (wasm32-wasi with wee-alloc)
+        env:
+          RUSTFLAGS: -D warnings -C link-args=-S
+        run: cargo build --release --all-targets --target=wasm32-wasi --features=wee-alloc
+
+      - name: Clippy (wasm32-wasi)
+        env:
+          RUSTFLAGS: -D warnings -C link-args=-S
+        run: cargo clippy --release --all-targets --target=wasm32-wasi
+
+      - name: Clippy (wasm32-wasi with wee-alloc)
+        env:
+          RUSTFLAGS: -D warnings -C link-args=-S
+        run: cargo clippy --release --all-targets --target=wasm32-wasi --features=wee-alloc
+
+      - name: Format (rustfmt)
+        run: cargo fmt -- --check
+
+      - name: Format (manifest)
+        run: cargo verify-project
+
+      - name: Package (docs)
+        run: cargo doc --no-deps --target=wasm32-unknown-unknown
+
+      - name: Package (publish)
+        run: cargo publish --dry-run --target=wasm32-unknown-unknown
+
+  outdated:
+    runs-on: ubuntu-latest
+
+    steps:
+      - uses: actions/checkout@v2
+
+      - name: Run cargo outdated
+        run: cargo outdated --exit-code 1
+
+      - name: Check freshness of bazel/cargo/Cargo.lock
+        run: |
+          cargo generate-lockfile
+          mv Cargo.lock bazel/cargo/
+          git diff --exit-code
+
+  audit:
+    runs-on: ubuntu-latest
+
+    steps:
+      - uses: actions/checkout@v2
+
+      - name: Run cargo audit
+        run: |
+          cp -p bazel/cargo/Cargo.lock .
+          cargo audit
 
   docs:
     name: "Docs"
     runs-on: ubuntu-latest
     steps:
-    - name: "Checkout"
-      uses: actions/checkout@v2
-
-    - name: "Install Rust"
-      run: |
-        rustup update stable
-        rustup default stable
-        rustc -vV
-
-    - name: "Install 'wasm32-unknown-unknown'"
-      run: |
-        rustup target add wasm32-unknown-unknown
-
-    - name: "Build docs"
-      run: |
-        cargo doc --no-deps --target=wasm32-unknown-unknown
-
-    - name: "Publish GitHub Pages"
-      if: ${{ github.event_name == 'push' && github.ref == 'refs/heads/proxy-wasm-spec-0.1.0' }}
-      run: |
-        git fetch origin gh-pages                 # By default, 'actions/checkout' only fetches branch of the commit.
-        git worktree add /tmp/rustdoc gh-pages    # Checkout 'gh-pages' branch into '/tmp/rustdoc'
-        rm -rf /tmp/rustdoc/*                     # Remove all files (except for hidden files, such as .git directory)
-        cp -rp target/wasm32-unknown-unknown/doc/* /tmp/rustdoc/
-        cd /tmp/rustdoc
-        git add --all                             # This adds, modifies, and removes index entries to match the working tree.
-        if ! git diff --cached --exit-code ; then # There might be no changes to commit
-          GIT_AUTHOR_NAME="${{ github.event.head_commit.author.name }}" \
-            GIT_AUTHOR_EMAIL="${{ github.event.head_commit.author.email }}" \
-            GIT_AUTHOR_DATE="${{ github.event.head_commit.timestamp }}" \
-            GIT_COMMITTER_NAME="${{ github.event.head_commit.committer.name }}" \
-            GIT_COMMITTER_EMAIL="${{ github.event.head_commit.committer.email }}" \
-            GIT_COMMITTER_DATE="${{ github.event.head_commit.timestamp }}" \
-            git commit -m "${{ github.event.head_commit.message }}"
-          git push origin gh-pages
-        else
-          echo "There are no changes to GitHub Pages."
-        fi
-        git worktree remove --force /tmp/rustdoc  # Remove the working tree.
+      - name: "Checkout"
+        uses: actions/checkout@v2
+
+      - name: "Install Rust"
+        run: |
+          rustup update stable
+          rustup default stable
+          rustc -vV
+
+      - name: "Install 'wasm32-unknown-unknown'"
+        run: |
+          rustup target add wasm32-unknown-unknown
+
+      - name: "Build docs"
+        run: |
+          cargo doc --no-deps --target=wasm32-unknown-unknown
+
+      - name: "Publish GitHub Pages"
+        if: ${{ github.event_name == 'push' && github.ref == 'refs/heads/proxy-wasm-spec-0.1.0' }}
+        run: |
+          git fetch origin gh-pages                 # By default, 'actions/checkout' only fetches branch of the commit.
+          git worktree add /tmp/rustdoc gh-pages    # Checkout 'gh-pages' branch into '/tmp/rustdoc'
+          rm -rf /tmp/rustdoc/*                     # Remove all files (except for hidden files, such as .git directory)
+          cp -rp target/wasm32-unknown-unknown/doc/* /tmp/rustdoc/
+          cd /tmp/rustdoc
+          git add --all                             # This adds, modifies, and removes index entries to match the working tree.
+          if ! git diff --cached --exit-code ; then # There might be no changes to commit
+            GIT_AUTHOR_NAME="${{ github.event.head_commit.author.name }}" \
+              GIT_AUTHOR_EMAIL="${{ github.event.head_commit.author.email }}" \
+              GIT_AUTHOR_DATE="${{ github.event.head_commit.timestamp }}" \
+              GIT_COMMITTER_NAME="${{ github.event.head_commit.committer.name }}" \
+              GIT_COMMITTER_EMAIL="${{ github.event.head_commit.committer.email }}" \
+              GIT_COMMITTER_DATE="${{ github.event.head_commit.timestamp }}" \
+              git commit -m "${{ github.event.head_commit.message }}"
+            git push origin gh-pages
+          else
+            echo "There are no changes to GitHub Pages."
+          fi
+          git worktree remove --force /tmp/rustdoc  # Remove the working tree.
 
   publish:
     name: "Publish Crate"
     if: ${{ github.event_name == 'push' && startsWith(github.ref, 'refs/tags/') }}
     needs:
-    - stable
-    - nightly
-    runs-on: ubuntu-latest
-    steps:
-    - name: "Checkout"
-      uses: actions/checkout@v2
-
-    - name: "Install Rust"
-      run: |
-        rustup update stable
-        rustup default stable
-        rustc -vV
-
-    - name: "Install 'wasm32-unknown-unknown'"
-      run: |
-        rustup target add wasm32-unknown-unknown
-
-    - name: "Check version"
-      run: |
-        version="$(cargo metadata --format-version=1 --no-deps | jq -r '.packages[] | .version')"
-        tag="${GITHUB_REF##*/}"
-        if [[ "$version" != "$tag" ]]; then
-          echo "Package version according to Cargo.toml ($version) is different from the Git tag ($tag). Did you forget to bump the version in Cargo.toml ?"
-          exit 1
-        fi
-
-    - name: "Publish"
-      env:
-        CARGO_REGISTRY_TOKEN: ${{ secrets.CRATES_IO_TOKEN }}
-      run: |
-        cargo publish --target=wasm32-unknown-unknown
-=======
-      run: cargo publish --dry-run --target=wasm32-unknown-unknown
-
-  outdated:
-    runs-on: ubuntu-latest
-
-    steps:
-    - uses: actions/checkout@v2
-
-    - name: Run cargo outdated
-      run: cargo outdated --exit-code 1
-
-    - name: Check freshness of bazel/cargo/Cargo.lock
-      run: |
-        cargo generate-lockfile
-        mv Cargo.lock bazel/cargo/
-        git diff --exit-code
-
-  audit:
-    runs-on: ubuntu-latest
-
-    steps:
-    - uses: actions/checkout@v2
-
-    - name: Run cargo audit
-      run: |
-        cp -p bazel/cargo/Cargo.lock .
-        cargo audit
->>>>>>> f1a0ec20
+      - stable
+      - nightly
+    runs-on: ubuntu-latest
+    steps:
+      - name: "Checkout"
+        uses: actions/checkout@v2
+
+      - name: "Install Rust"
+        run: |
+          rustup update stable
+          rustup default stable
+          rustc -vV
+
+      - name: "Install 'wasm32-unknown-unknown'"
+        run: |
+          rustup target add wasm32-unknown-unknown
+
+      - name: "Check version"
+        run: |
+          version="$(cargo metadata --format-version=1 --no-deps | jq -r '.packages[] | .version')"
+          tag="${GITHUB_REF##*/}"
+          if [[ "$version" != "$tag" ]]; then
+            echo "Package version according to Cargo.toml ($version) is different from the Git tag ($tag). Did you forget to bump the version in Cargo.toml ?"
+            exit 1
+          fi
+
+      - name: "Publish"
+        env:
+          CARGO_REGISTRY_TOKEN: ${{ secrets.CRATES_IO_TOKEN }}
+        run: |
+          cargo publish --target=wasm32-unknown-unknown